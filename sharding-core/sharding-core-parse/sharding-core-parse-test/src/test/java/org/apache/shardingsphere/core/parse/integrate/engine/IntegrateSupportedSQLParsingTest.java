/*
 * Licensed to the Apache Software Foundation (ASF) under one or more
 * contributor license agreements.  See the NOTICE file distributed with
 * this work for additional information regarding copyright ownership.
 * The ASF licenses this file to You under the Apache License, Version 2.0
 * (the "License"); you may not use this file except in compliance with
 * the License.  You may obtain a copy of the License at
 *
 *     http://www.apache.org/licenses/LICENSE-2.0
 *
 * Unless required by applicable law or agreed to in writing, software
 * distributed under the License is distributed on an "AS IS" BASIS,
 * WITHOUT WARRANTIES OR CONDITIONS OF ANY KIND, either express or implied.
 * See the License for the specific language governing permissions and
 * limitations under the License.
 */

package org.apache.shardingsphere.core.parse.integrate.engine;

import lombok.RequiredArgsConstructor;
<<<<<<< HEAD

=======
>>>>>>> cb489bd3
import org.antlr.v4.runtime.ANTLRErrorListener;
import org.antlr.v4.runtime.BaseErrorListener;
import org.antlr.v4.runtime.RecognitionException;
import org.antlr.v4.runtime.Recognizer;
<<<<<<< HEAD
import org.apache.shardingsphere.core.constant.DatabaseType;
=======
>>>>>>> cb489bd3
import org.apache.shardingsphere.core.parse.api.SQLParser;
import org.apache.shardingsphere.core.parse.cache.ParsingResultCache;
import org.apache.shardingsphere.core.parse.entry.ShardingSQLParseEntry;
import org.apache.shardingsphere.core.parse.integrate.asserts.ParserResultSetLoader;
import org.apache.shardingsphere.core.parse.integrate.asserts.SQLStatementAssert;
import org.apache.shardingsphere.core.parse.parser.SQLParserFactory;
import org.apache.shardingsphere.test.sql.SQLCaseType;
import org.apache.shardingsphere.test.sql.SQLCasesLoader;
import org.junit.Test;
import org.junit.runners.Parameterized.Parameters;

import java.lang.reflect.Method;
<<<<<<< HEAD
import java.util.Arrays;
=======
>>>>>>> cb489bd3
import java.util.Collection;
import java.util.Collections;

import static org.hamcrest.CoreMatchers.is;
import static org.junit.Assert.assertThat;

@RequiredArgsConstructor
public final class IntegrateSupportedSQLParsingTest extends AbstractBaseIntegrateSQLParsingTest {
    
    private static SQLCasesLoader sqlCasesLoader = SQLCasesLoader.getInstance();
    
    private static ParserResultSetLoader parserResultSetLoader = ParserResultSetLoader.getInstance();
    
    private final String sqlCaseId;
    
    private final String databaseType;
    
    private final SQLCaseType sqlCaseType;
    
    @Parameters(name = "{0} ({2}) -> {1}")
    public static Collection<Object[]> getTestParameters() {
        assertThat(sqlCasesLoader.countAllSupportedSQLCases(), is(parserResultSetLoader.countAllParserTestCases()));
        return sqlCasesLoader.getSupportedSQLTestParameters();
    }
    
    @Test
    public void parsingSupportedSQL() throws Exception {
        String sql = sqlCasesLoader.getSupportedSQL(sqlCaseId, sqlCaseType, Collections.emptyList());
        SQLParser sqlParser = SQLParserFactory.newInstance(databaseType, sql);
        Method addErrorListener = sqlParser.getClass().getMethod("addErrorListener", ANTLRErrorListener.class);
        addErrorListener.invoke(sqlParser, new BaseErrorListener() {
            
            @Override
            public void syntaxError(final Recognizer<?, ?> recognizer, final Object offendingSymbol, final int line, final int charPositionInLine, final String msg, final RecognitionException ex) {
                throw new RuntimeException();
            }
        });
        sqlParser.execute();
    }
    
    @Test
    public void parsingSupportedSQL() throws Exception {
        String sql = sqlCasesLoader.getSupportedSQL(sqlCaseId, sqlCaseType, Collections.emptyList());
        SQLParser sqlParser = SQLParserFactory.newInstance(databaseType, sql);
        Method addErrorListener = sqlParser.getClass().getMethod("addErrorListener", ANTLRErrorListener.class);
        addErrorListener.invoke(sqlParser, new BaseErrorListener() {
            
            @Override
            public void syntaxError(final Recognizer<?, ?> recognizer, final Object offendingSymbol, final int line, final int charPositionInLine, final String msg, final RecognitionException ex) {
                throw new RuntimeException();
            }
        });
        sqlParser.execute();
    }
    
    @Test
    public void assertSupportedSQL() {
        String sql = sqlCasesLoader.getSupportedSQL(sqlCaseId, sqlCaseType, parserResultSetLoader.getParserResult(sqlCaseId).getParameters());
        // TODO old parser has problem with here, should remove this after remove all old parser
        if ("select_with_same_table_name_and_alias".equals(sqlCaseId)) {
            return;
        }
        new SQLStatementAssert(new ShardingSQLParseEntry(databaseType, getShardingRule(), getShardingTableMetaData(), new ParsingResultCache())
                .parse(sql, false), sqlCaseId, sqlCaseType, databaseType).assertSQLStatement();
    }
}<|MERGE_RESOLUTION|>--- conflicted
+++ resolved
@@ -18,18 +18,10 @@
 package org.apache.shardingsphere.core.parse.integrate.engine;
 
 import lombok.RequiredArgsConstructor;
-<<<<<<< HEAD
-
-=======
->>>>>>> cb489bd3
 import org.antlr.v4.runtime.ANTLRErrorListener;
 import org.antlr.v4.runtime.BaseErrorListener;
 import org.antlr.v4.runtime.RecognitionException;
 import org.antlr.v4.runtime.Recognizer;
-<<<<<<< HEAD
-import org.apache.shardingsphere.core.constant.DatabaseType;
-=======
->>>>>>> cb489bd3
 import org.apache.shardingsphere.core.parse.api.SQLParser;
 import org.apache.shardingsphere.core.parse.cache.ParsingResultCache;
 import org.apache.shardingsphere.core.parse.entry.ShardingSQLParseEntry;
@@ -42,10 +34,6 @@
 import org.junit.runners.Parameterized.Parameters;
 
 import java.lang.reflect.Method;
-<<<<<<< HEAD
-import java.util.Arrays;
-=======
->>>>>>> cb489bd3
 import java.util.Collection;
 import java.util.Collections;
 
@@ -87,21 +75,6 @@
     }
     
     @Test
-    public void parsingSupportedSQL() throws Exception {
-        String sql = sqlCasesLoader.getSupportedSQL(sqlCaseId, sqlCaseType, Collections.emptyList());
-        SQLParser sqlParser = SQLParserFactory.newInstance(databaseType, sql);
-        Method addErrorListener = sqlParser.getClass().getMethod("addErrorListener", ANTLRErrorListener.class);
-        addErrorListener.invoke(sqlParser, new BaseErrorListener() {
-            
-            @Override
-            public void syntaxError(final Recognizer<?, ?> recognizer, final Object offendingSymbol, final int line, final int charPositionInLine, final String msg, final RecognitionException ex) {
-                throw new RuntimeException();
-            }
-        });
-        sqlParser.execute();
-    }
-    
-    @Test
     public void assertSupportedSQL() {
         String sql = sqlCasesLoader.getSupportedSQL(sqlCaseId, sqlCaseType, parserResultSetLoader.getParserResult(sqlCaseId).getParameters());
         // TODO old parser has problem with here, should remove this after remove all old parser
