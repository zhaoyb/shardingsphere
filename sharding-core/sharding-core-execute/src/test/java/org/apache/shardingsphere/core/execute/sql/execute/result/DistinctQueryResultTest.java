--- conflicted
+++ resolved
@@ -17,10 +17,6 @@
 
 package org.apache.shardingsphere.core.execute.sql.execute.result;
 
-<<<<<<< HEAD
-import com.google.common.collect.Lists;
-=======
->>>>>>> 62023596
 import org.junit.Before;
 import org.junit.Test;
 
@@ -58,17 +54,6 @@
         distinctQueryResult = new DistinctQueryResult(queryResults, distinctColumnLabels);
     }
     
-<<<<<<< HEAD
-    private QueryResultMetaData getQueryResultMetaData() {
-        QueryResultMetaData result = mock(QueryResultMetaData.class);
-        when(result.getColumnCount()).thenReturn(1);
-        when(result.getColumnLabel(1)).thenReturn("order_id");
-        when(result.getColumnIndex("order_id")).thenReturn(1);
-        return result;
-    }
-    
-=======
->>>>>>> 62023596
     private Collection<QueryResult> getQueryResults() throws SQLException {
         Collection<QueryResult> result = new LinkedList<>();
         for (int i = 1; i <= 2; i++) {
@@ -84,8 +69,6 @@
         }
         return result;
     }
-<<<<<<< HEAD
-=======
     
     private QueryResultMetaData getQueryResultMetaData() throws SQLException {
         QueryResultMetaData result = mock(QueryResultMetaData.class);
@@ -94,7 +77,6 @@
         when(result.getColumnIndex("order_id")).thenReturn(1);
         return result;
     }
->>>>>>> 62023596
     
     @Test
     public void assertDivide() throws SQLException {
