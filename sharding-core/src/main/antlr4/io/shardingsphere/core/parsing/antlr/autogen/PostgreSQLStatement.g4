grammar PostgreSQLStatement;

import PostgreSQLKeyword, Keyword, PostgreSQLBase, PostgreSQLCreateIndex, PostgreSQLAlterIndex
       , PostgreSQLDropIndex, PostgreSQLCreateTable, PostgreSQLAlterTable, PostgreSQLDropTable, PostgreSQLTruncateTable
       , PostgreSQLTCLStatement, PostgreSQLDCLStatement, PostgreSQLDALStatement
       ;

execute
    : createIndex
    | alterIndex
    | dropIndex
    | createTable
    | alterTable
    | dropTable
    | truncateTable
    | setTransaction
    | commit
    | rollback
    | savepoint
    | beginWork
    | grant
    | grantRole
    | revoke
    | revokeRole
    | createUser
    | alterUser
    | renameUser
    | alterUserSetConfig
    | alterUserResetConfig
    | dropUser
    | createRole
    | alterRole
    | renameRole
    | alterRoleSetConfig
    | alterRoleResetConfig
    | dropRole
<<<<<<< HEAD
=======
    | show
>>>>>>> 6c8c75c9
    ;<|MERGE_RESOLUTION|>--- conflicted
+++ resolved
@@ -2,7 +2,7 @@
 
 import PostgreSQLKeyword, Keyword, PostgreSQLBase, PostgreSQLCreateIndex, PostgreSQLAlterIndex
        , PostgreSQLDropIndex, PostgreSQLCreateTable, PostgreSQLAlterTable, PostgreSQLDropTable, PostgreSQLTruncateTable
-       , PostgreSQLTCLStatement, PostgreSQLDCLStatement, PostgreSQLDALStatement
+       , PostgreSQLTCLStatement, PostgreSQLDCLStatement
        ;
 
 execute
@@ -33,9 +33,4 @@
     | renameRole
     | alterRoleSetConfig
     | alterRoleResetConfig
-    | dropRole
-<<<<<<< HEAD
-=======
-    | show
->>>>>>> 6c8c75c9
     ;