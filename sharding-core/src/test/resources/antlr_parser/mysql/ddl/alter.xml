--- conflicted
+++ resolved
@@ -465,7 +465,6 @@
             <index-token begin-position="52" original-literals="idx_column1" table-name="t_order"/>
         </tokens>
     </parser-result>
-<<<<<<< HEAD
     
     <parser-result sql-case-id="alter_table_composite_operate_columns">
         <tables>
@@ -487,7 +486,4 @@
             <new-meta column-names="order_id,user_id,column4,column5,column6" column-types="int,bigint,VARCHAR,VARCHAR,VARCHAR" primary-key-columns="order_id"/>
         </alter-table>
     </parser-result>
-    
-=======
->>>>>>> a5c82539
 </parser-result-sets>