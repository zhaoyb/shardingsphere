/*
 * Copyright 1999-2015 dangdang.com.
 * <p>
 * Licensed under the Apache License, Version 2.0 (the "License");
 * you may not use this file except in compliance with the License.
 * You may obtain a copy of the License at
 *
 *     http://www.apache.org/licenses/LICENSE-2.0
 *
 * Unless required by applicable law or agreed to in writing, software
 * distributed under the License is distributed on an "AS IS" BASIS,
 * WITHOUT WARRANTIES OR CONDITIONS OF ANY KIND, either express or implied.
 * See the License for the specific language governing permissions and
 * limitations under the License.
 * </p>
 */

package io.shardingjdbc.core.rule;

import com.google.common.collect.Sets;
import io.shardingjdbc.core.api.config.TableRuleConfiguration;
import io.shardingjdbc.core.api.config.strategy.NoneShardingStrategyConfiguration;
import io.shardingjdbc.core.keygen.fixture.IncrementKeyGenerator;
import org.junit.Test;

import java.util.Arrays;
import java.util.Collection;
import java.util.Collections;

import static org.hamcrest.CoreMatchers.instanceOf;
import static org.hamcrest.CoreMatchers.is;
import static org.junit.Assert.assertNotNull;
import static org.junit.Assert.assertNull;
import static org.junit.Assert.assertThat;
import static org.junit.Assert.assertTrue;
import static org.junit.Assert.assertFalse;

public final class TableRuleTest {
    
    @Test
    public void assertCreateMinTableRule() {
        TableRuleConfiguration tableRuleConfig = new TableRuleConfiguration();
        tableRuleConfig.setLogicTable("LOGIC_TABLE");
        TableRule actual = new TableRule(tableRuleConfig, createDataSourceNames());
        assertThat(actual.getLogicTable(), is("logic_table"));
        assertThat(actual.getActualDataNodes().size(), is(2));
        assertTrue(actual.getActualDataNodes().contains(new DataNode("ds0", "LOGIC_TABLE")));
        assertTrue(actual.getActualDataNodes().contains(new DataNode("ds1", "LOGIC_TABLE")));
        assertNull(actual.getDatabaseShardingStrategy());
        assertNull(actual.getTableShardingStrategy());
        assertNull(actual.getLogicIndex());
    }
    
    @Test
    public void assertCreateFullTableRule() {
        TableRuleConfiguration tableRuleConfig = new TableRuleConfiguration();
        tableRuleConfig.setLogicTable("LOGIC_TABLE");
        tableRuleConfig.setActualDataNodes("ds${0..1}.table_${0..2}");
        tableRuleConfig.setDatabaseShardingStrategyConfig(new NoneShardingStrategyConfiguration());
        tableRuleConfig.setTableShardingStrategyConfig(new NoneShardingStrategyConfiguration());
        tableRuleConfig.setKeyGeneratorColumnName("col_1");
        tableRuleConfig.setKeyGeneratorClass(IncrementKeyGenerator.class.getName());
        tableRuleConfig.setLogicIndex("LOGIC_INDEX");
        TableRule actual = new TableRule(tableRuleConfig, createDataSourceNames());
        assertThat(actual.getLogicTable(), is("logic_table"));
        assertThat(actual.getActualDataNodes().size(), is(6));
        assertTrue(actual.getActualDataNodes().contains(new DataNode("ds0", "table_0")));
        assertTrue(actual.getActualDataNodes().contains(new DataNode("ds0", "table_1")));
        assertTrue(actual.getActualDataNodes().contains(new DataNode("ds0", "table_2")));
        assertTrue(actual.getActualDataNodes().contains(new DataNode("ds1", "table_0")));
        assertTrue(actual.getActualDataNodes().contains(new DataNode("ds1", "table_1")));
        assertTrue(actual.getActualDataNodes().contains(new DataNode("ds1", "table_2")));
        assertNotNull(actual.getDatabaseShardingStrategy());
        assertNotNull(actual.getTableShardingStrategy());
        assertThat(actual.getGenerateKeyColumn(), is("col_1"));
        assertThat(actual.getKeyGenerator(), instanceOf(IncrementKeyGenerator.class));
        assertThat(actual.getLogicIndex(), is("logic_index"));
    }
    
    @Test
    public void assertGetActualDatasourceNames() {
        TableRuleConfiguration tableRuleConfig = new TableRuleConfiguration();
        tableRuleConfig.setLogicTable("LOGIC_TABLE");
        tableRuleConfig.setActualDataNodes("ds${0..1}.table_${0..2}");
        TableRule actual = new TableRule(tableRuleConfig, createDataSourceNames());
        assertThat(actual.getActualDatasourceNames(), is((Collection<String>) Sets.newLinkedHashSet(Arrays.asList("ds0", "ds1"))));
    }
    
    @Test
    public void assertGetActualTableNames() {
        TableRuleConfiguration tableRuleConfig = new TableRuleConfiguration();
        tableRuleConfig.setLogicTable("LOGIC_TABLE");
        tableRuleConfig.setActualDataNodes("ds${0..1}.table_${0..2}");
        TableRule actual = new TableRule(tableRuleConfig, createDataSourceNames());
        assertThat(actual.getActualTableNames("ds0"), is((Collection<String>) Sets.newLinkedHashSet(Arrays.asList("table_0", "table_1", "table_2"))));
        assertThat(actual.getActualTableNames("ds1"), is((Collection<String>) Sets.newLinkedHashSet(Arrays.asList("table_0", "table_1", "table_2"))));
        assertThat(actual.getActualTableNames("ds2"), is((Collection<String>) Collections.<String>emptySet()));
    }
    
    @Test
    public void assertFindActualTableIndex() {
        TableRuleConfiguration tableRuleConfig = new TableRuleConfiguration();
        tableRuleConfig.setLogicTable("LOGIC_TABLE");
        tableRuleConfig.setActualDataNodes("ds${0..1}.table_${0..2}");
        TableRule actual = new TableRule(tableRuleConfig, createDataSourceNames());
        assertThat(actual.findActualTableIndex("ds1", "table_1"), is(4));
    }
    
    @Test
    public void assertNotFindActualTableIndex() {
        TableRuleConfiguration tableRuleConfig = new TableRuleConfiguration();
        tableRuleConfig.setLogicTable("LOGIC_TABLE");
        tableRuleConfig.setActualDataNodes("ds${0..1}.table_${0..2}");
        TableRule actual = new TableRule(tableRuleConfig, createDataSourceNames());
        assertThat(actual.findActualTableIndex("ds2", "table_2"), is(-1));
    }
    
    @Test
    public void assertActualTableNameExisted() {
<<<<<<< HEAD
        TableRule actual = createTableRuleConfiguration().build(createDataSourceNames());
=======
        TableRule actual = new TableRule(createTableRuleConfig(), createDataSourceNames());
>>>>>>> 0789e5b9
        assertTrue(actual.isExisted("table_2"));
    }
    
    @Test
    public void assertActualTableNameNotExisted() {
<<<<<<< HEAD
        TableRule actual = createTableRuleConfiguration().build(createDataSourceNames());
=======
        TableRule actual = new TableRule(createTableRuleConfig(), createDataSourceNames());
>>>>>>> 0789e5b9
        assertFalse(actual.isExisted("table_3"));
    }
    
    @Test
    public void assertToString() {
<<<<<<< HEAD
        TableRule actual = createTableRuleConfiguration().build(createDataSourceNames());
=======
        TableRule actual = new TableRule(createTableRuleConfig(), createDataSourceNames());
>>>>>>> 0789e5b9
        String actualString = "TableRule(logicTable=logic_table, actualDataNodes=[DataNode(dataSourceName=ds0, tableName=table_0), DataNode(dataSourceName=ds0, tableName=table_1), "
                + "DataNode(dataSourceName=ds0, tableName=table_2), DataNode(dataSourceName=ds1, tableName=table_0), DataNode(dataSourceName=ds1, tableName=table_1), "
                + "DataNode(dataSourceName=ds1, tableName=table_2)], databaseShardingStrategy=null, tableShardingStrategy=null, generateKeyColumn=null, keyGenerator=null, logicIndex=null)";
        assertThat(actual.toString(), is(actualString));
    }
    
<<<<<<< HEAD
    private TableRuleConfiguration createTableRuleConfiguration() {
=======
    private TableRuleConfiguration createTableRuleConfig() {
>>>>>>> 0789e5b9
        TableRuleConfiguration result = new TableRuleConfiguration();
        result.setLogicTable("LOGIC_TABLE");
        result.setActualDataNodes("ds${0..1}.table_${0..2}");
        return result;
    }
    
    private Collection<String> createDataSourceNames() {
        return Arrays.asList("ds0", "ds1");
    }
}<|MERGE_RESOLUTION|>--- conflicted
+++ resolved
@@ -117,42 +117,26 @@
     
     @Test
     public void assertActualTableNameExisted() {
-<<<<<<< HEAD
-        TableRule actual = createTableRuleConfiguration().build(createDataSourceNames());
-=======
         TableRule actual = new TableRule(createTableRuleConfig(), createDataSourceNames());
->>>>>>> 0789e5b9
         assertTrue(actual.isExisted("table_2"));
     }
     
     @Test
     public void assertActualTableNameNotExisted() {
-<<<<<<< HEAD
-        TableRule actual = createTableRuleConfiguration().build(createDataSourceNames());
-=======
         TableRule actual = new TableRule(createTableRuleConfig(), createDataSourceNames());
->>>>>>> 0789e5b9
         assertFalse(actual.isExisted("table_3"));
     }
     
     @Test
     public void assertToString() {
-<<<<<<< HEAD
-        TableRule actual = createTableRuleConfiguration().build(createDataSourceNames());
-=======
         TableRule actual = new TableRule(createTableRuleConfig(), createDataSourceNames());
->>>>>>> 0789e5b9
         String actualString = "TableRule(logicTable=logic_table, actualDataNodes=[DataNode(dataSourceName=ds0, tableName=table_0), DataNode(dataSourceName=ds0, tableName=table_1), "
                 + "DataNode(dataSourceName=ds0, tableName=table_2), DataNode(dataSourceName=ds1, tableName=table_0), DataNode(dataSourceName=ds1, tableName=table_1), "
                 + "DataNode(dataSourceName=ds1, tableName=table_2)], databaseShardingStrategy=null, tableShardingStrategy=null, generateKeyColumn=null, keyGenerator=null, logicIndex=null)";
         assertThat(actual.toString(), is(actualString));
     }
     
-<<<<<<< HEAD
-    private TableRuleConfiguration createTableRuleConfiguration() {
-=======
     private TableRuleConfiguration createTableRuleConfig() {
->>>>>>> 0789e5b9
         TableRuleConfiguration result = new TableRuleConfiguration();
         result.setLogicTable("LOGIC_TABLE");
         result.setActualDataNodes("ds${0..1}.table_${0..2}");
