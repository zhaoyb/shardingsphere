--- conflicted
+++ resolved
@@ -59,20 +59,9 @@
             return new ExecutionContext(
                     new CommonSQLStatementContext(sqlStatement), new ExecutionUnit(schema.getDataSources().keySet().iterator().next(), new SQLUnit(sql, Collections.emptyList())));
         }
-<<<<<<< HEAD
-        return doTransparentRoute(sql);
-    }
-    
-    private ExecutionContext doShardingRoute(final String sql) {
-        Collection<ShardingSphereRule> rules = logicSchema.getRules();
-        SQLStatement sqlStatement = logicSchema.getSqlParserEngine().parse(sql, false);
-        RouteContext routeContext = new DataNodeRouter(logicSchema.getMetaData(), SHARDING_PROXY_CONTEXT.getProperties(), rules).route(sqlStatement, sql, Collections.emptyList());
+        RouteContext routeContext = new DataNodeRouter(schema.getMetaData(), SHARDING_PROXY_CONTEXT.getProperties(), rules).route(sqlStatement, sql, Collections.emptyList());
         routeMetricsCollect(routeContext, rules);
-        SQLRewriteResult sqlRewriteResult = new SQLRewriteEntry(logicSchema.getMetaData().getSchema().getConfiguredSchemaMetaData(),
-=======
-        RouteContext routeContext = new DataNodeRouter(schema.getMetaData(), SHARDING_PROXY_CONTEXT.getProperties(), rules).route(sqlStatement, sql, Collections.emptyList());
         SQLRewriteResult sqlRewriteResult = new SQLRewriteEntry(schema.getMetaData().getSchema().getConfiguredSchemaMetaData(),
->>>>>>> 57ac81aa
                 SHARDING_PROXY_CONTEXT.getProperties(), rules).rewrite(sql, Collections.emptyList(), routeContext);
         return new ExecutionContext(routeContext.getSqlStatementContext(), ExecutionContextBuilder.build(schema.getMetaData(), sqlRewriteResult));
     }
