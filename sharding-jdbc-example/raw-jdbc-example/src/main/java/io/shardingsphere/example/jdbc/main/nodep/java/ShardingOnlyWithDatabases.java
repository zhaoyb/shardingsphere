/*
 * Copyright 2016-2018 shardingsphere.io.
 * <p>
 * Licensed under the Apache License, Version 2.0 (the "License");
 * you may not use this file except in compliance with the License.
 * You may obtain a copy of the License at
 *
 *     http://www.apache.org/licenses/LICENSE-2.0
 *
 * Unless required by applicable law or agreed to in writing, software
 * distributed under the License is distributed on an "AS IS" BASIS,
 * WITHOUT WARRANTIES OR CONDITIONS OF ANY KIND, either express or implied.
 * See the License for the specific language governing permissions and
 * limitations under the License.
 * </p>
 */

package io.shardingsphere.example.jdbc.main.nodep.java;

import io.shardingsphere.api.config.ShardingRuleConfiguration;
import io.shardingsphere.api.config.TableRuleConfiguration;
import io.shardingsphere.api.config.strategy.InlineShardingStrategyConfiguration;
import io.shardingsphere.shardingjdbc.api.ShardingDataSourceFactory;
import io.shardingsphere.example.repository.jdbc.JDBCRepository;
import io.shardingsphere.example.jdbc.util.DataSourceUtil;

import javax.sql.DataSource;
import java.sql.SQLException;
import java.util.HashMap;
import java.util.Map;
import java.util.Properties;

public class ShardingOnlyWithDatabases {
    
    public static void main(final String[] args) throws SQLException {
<<<<<<< HEAD
        new DataRepository(getDataSource()).demo(true);
=======
        new JDBCRepository(getDataSource()).demo();
>>>>>>> 4d329e0d
    }
    
    private static DataSource getDataSource() throws SQLException {
        ShardingRuleConfiguration shardingRuleConfig = new ShardingRuleConfiguration();
        shardingRuleConfig.getTableRuleConfigs().add(getOrderTableRuleConfiguration());
        shardingRuleConfig.getTableRuleConfigs().add(getOrderItemTableRuleConfiguration());
        shardingRuleConfig.setDefaultDatabaseShardingStrategyConfig(new InlineShardingStrategyConfiguration("user_id", "demo_ds_${user_id % 2}"));
        return ShardingDataSourceFactory.createDataSource(createDataSourceMap(), shardingRuleConfig, new HashMap<String, Object>(), new Properties());
    }
    
    private static TableRuleConfiguration getOrderTableRuleConfiguration() {
        TableRuleConfiguration result = new TableRuleConfiguration();
        result.setLogicTable("t_order");
        result.setKeyGeneratorColumnName("order_id");
        return result;
    }
    
    private static TableRuleConfiguration getOrderItemTableRuleConfiguration() {
        TableRuleConfiguration result = new TableRuleConfiguration();
        result.setLogicTable("t_order_item");
        return result;
    }
    
    private static Map<String, DataSource> createDataSourceMap() {
        Map<String, DataSource> result = new HashMap<>();
        result.put("demo_ds_0", DataSourceUtil.createDataSource("demo_ds_0"));
        result.put("demo_ds_1", DataSourceUtil.createDataSource("demo_ds_1"));
        return result;
    }
}<|MERGE_RESOLUTION|>--- conflicted
+++ resolved
@@ -33,11 +33,7 @@
 public class ShardingOnlyWithDatabases {
     
     public static void main(final String[] args) throws SQLException {
-<<<<<<< HEAD
-        new DataRepository(getDataSource()).demo(true);
-=======
         new JDBCRepository(getDataSource()).demo();
->>>>>>> 4d329e0d
     }
     
     private static DataSource getDataSource() throws SQLException {
