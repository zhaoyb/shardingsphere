body,
html {
  min-width: 375px;
  margin: 0;
  padding: 0;
}
body {
  -moz-osx-font-smoothing: grayscale;
  -webkit-font-smoothing: antialiased;
  text-rendering: optimizeLegibility;
  font-family: "Helvetica Neue", Helvetica, "PingFang SC", "Hiragino Sans GB",
    "Microsoft YaHei", Arial, sans-serif;
}
.clearfix:after {
  visibility: hidden;
  display: block;
  font-size: 0;
  content: " ";
  clear: both;
  height: 0;
}
.float-left {
  float: left;
}
.float-right {
  float: right;
}
a {
  text-decoration: none;
  color: #cdcdcd;
}
header {
  background: url(http://shardingsphere.jd.com/images/bg.png) center top
    no-repeat;
  background-color: #060708;
  width: 100%;
}
nav {
  max-width: 1200px;
  margin: 0 auto;
  padding: 26px 15px 0;
  color: #cdcdcd;
}
.nav-img {
  width: 260px;
}
.nav-item {
  float: left;
  margin-right: 50px;
  line-height: 44px;
  font-size: 18px;
}
.nav-item.space {
  border-left: 1px solid #cdcdcd;
  padding-left: 50px;
}
.i-drop-btn {
  position: relative;
  cursor: pointer;
}
.i-drop-btn:hover {
  color: #ee9a32;
}
.nav-item > a:hover {
  color: #ee9a32;
}
.i-drop-btn .i-drop-pop {
  position: absolute;
  width: 120px;
  background-color: #fff;
  border: 1px solid #ccc;
  border-radius: 4px;
  font-size: 18px;
  text-align: left;
  display: none;
}
.i-drop-btn:hover .i-drop-pop {
  display: block;
}
.i-drop-pop::before {
  content: "";
  position: absolute;
  display: block;
  top: -16px;
  left: 6px;
  border-width: 8px 8px 8px 8px;
  border-style: solid;
  border-color: transparent transparent #fff transparent;
}
.i-drop-list {
  display: block;
  line-height: 30px;
  font-size: 14px;
  color: #060708;
  padding: 4px 10px;
}
.i-drop-list:hover {
  background-color: #cdcdcd;
}
.content {
  width: 100%;
  max-width: 1200px;
  margin: 0 auto;
}
.sub-title {
  padding-top: 140px;
  padding-bottom: 40px;
  text-align: center;
  font-size: 56px;
  color: #ee9a32;
  font-weight: bold;
}
.sub-hr {
  display: block;
  margin: 0 auto 54px;
  width: 84px;
  height: 2px;
  border: none;
  background-color: #ee9a32;
}
.sub-text {
  font-size: 18px;
  color: #cdcdcd;
  line-height: 30px;
  padding-bottom: 30px;
  margin: 0 15px;
}
.sub-button {
  display: block;
  width: 250px;
  height: 50px;
  margin: 38px auto 126px;
  color: #f2b232;
  line-height: 50px;
  border-radius: 3px;
  font-size: 18px;
  text-align: center;
  border: 1px solid #ee9a32;
  background-color: #0c0e11;
}
.sub-button:hover {
  color: #ac650d;
  border: 1px solid #ac650d;
}
.sub-point {
  padding-top: 56px;
  padding-bottom: 64px;
  text-align: center;
}
.sub-point-list {
  display: inline-block;
  padding-top: 40px;
  padding-bottom: 50px;
  width: 33%;
  min-width: 320px;
  text-align: center;
}

.sub-point-list p {
  margin-top: 46px;
  font-size: 20px;
  color: #ffffff;
}
.sub-btn-hr,
.con-footer-hr {
  display: block;
  width: 100%;
  max-width: 1200px;
  margin: 0 auto;
  height: 1px;
  background-color: rgba(83, 83, 84, 0.5);
  border: none;
}
.con-shard,
.con-orch,
.con-footer {
  background-color: #222222;
}
.con-tran {
  background-color: #060708;
}
.con-item {
  max-width: 1200px;
  margin: 0 auto;
}
.l-msg {
  text-align: left;
  width: 48%;
  min-width: 320px;
  padding: 90px 0 90px 58px;
  display: inline-block;
  box-sizing: border-box;
  vertical-align: middle;
}
.point-img {
  vertical-align: middle;
  padding: 55px 0;
}
.l-m-tit {
  font-size: px;
  color: #ee9a32;
  margin-bottom: 32px;
}
.l-m-tit-hr {
  border: none;
  width: 80px;
  height: 1px;
  background-color: #ee9a32;
  margin: 0 auto 44px 0;
}
.l-m-info {
  font-size: 18px;
  color: #cdcdcd;
<<<<<<< HEAD
=======
  line-height: 18px;
>>>>>>> 8ef43830
}
.l-m-info p {
  line-height: 36px;
  margin: 0;
}
.con-footer {
  min-height: 160px;
}
.footer-logo {
  margin-top: 56px;
  padding-left: 15px;
}
.footer-icon {
  margin: 68px 20px 60px 0;
}
.footer-icon a {
  display: inline-block;
  margin-right: 24px;
  width: 26px;
  height: 26px;
}
.footer-icon > a > img {
  width: 100%;
}
footer {
  height: 126px;
  text-align: center;
  font-size: 18px;
  color: #cdcdcd;
  line-height: 126px;
  background-color: #060708;
}

@media screen and (max-width: 600px) {
  .l-image {
    display: none;
  }
}<|MERGE_RESOLUTION|>--- conflicted
+++ resolved
@@ -211,10 +211,6 @@
 .l-m-info {
   font-size: 18px;
   color: #cdcdcd;
-<<<<<<< HEAD
-=======
-  line-height: 18px;
->>>>>>> 8ef43830
 }
 .l-m-info p {
   line-height: 36px;
