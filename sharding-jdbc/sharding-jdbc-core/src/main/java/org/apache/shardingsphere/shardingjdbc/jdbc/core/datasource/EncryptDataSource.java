/*
 * Licensed to the Apache Software Foundation (ASF) under one or more
 * contributor license agreements.  See the NOTICE file distributed with
 * this work for additional information regarding copyright ownership.
 * The ASF licenses this file to You under the Apache License, Version 2.0
 * (the "License"); you may not use this file except in compliance with
 * the License.  You may obtain a copy of the License at
 *
 *     http://www.apache.org/licenses/LICENSE-2.0
 *
 * Unless required by applicable law or agreed to in writing, software
 * distributed under the License is distributed on an "AS IS" BASIS,
 * WITHOUT WARRANTIES OR CONDITIONS OF ANY KIND, either express or implied.
 * See the License for the specific language governing permissions and
 * limitations under the License.
 */

package org.apache.shardingsphere.shardingjdbc.jdbc.core.datasource;

import lombok.Getter;
import lombok.Setter;
import lombok.SneakyThrows;
import org.apache.shardingsphere.api.config.encryptor.EncryptRuleConfiguration;
<<<<<<< HEAD
import org.apache.shardingsphere.core.constant.DatabaseType;
import org.apache.shardingsphere.core.constant.properties.ShardingProperties;
=======
>>>>>>> d3c547b9
import org.apache.shardingsphere.core.metadata.table.ColumnMetaData;
import org.apache.shardingsphere.core.metadata.table.ShardingTableMetaData;
import org.apache.shardingsphere.core.metadata.table.TableMetaData;
import org.apache.shardingsphere.core.parse.entry.EncryptSQLParseEntry;
import org.apache.shardingsphere.core.rule.EncryptRule;
import org.apache.shardingsphere.shardingjdbc.jdbc.core.connection.EncryptConnection;
import org.apache.shardingsphere.shardingjdbc.jdbc.unsupported.AbstractUnsupportedOperationDataSource;
import org.apache.shardingsphere.spi.DatabaseTypes;
import org.apache.shardingsphere.spi.DbType;

import javax.sql.DataSource;
import java.io.PrintWriter;
import java.lang.reflect.Method;
import java.sql.Connection;
import java.sql.ResultSet;
import java.sql.SQLException;
import java.util.*;
import java.util.logging.Logger;

/**
 * Encrypt data source.
 *
 * @author panjuan
 */
@Getter
public class EncryptDataSource extends AbstractUnsupportedOperationDataSource implements AutoCloseable {
    
    private final DataSource dataSource;
    
    private final DbType databaseType;
    
    private final EncryptRule encryptRule;
    
    private final EncryptSQLParseEntry parseEngine;

    private final ShardingProperties shardingProperties;
    
    @Setter
    private PrintWriter logWriter = new PrintWriter(System.out);

    @SneakyThrows
    public EncryptDataSource(final DataSource dataSource, final EncryptRuleConfiguration encryptRuleConfiguration, final Properties props) {
        this.dataSource = dataSource;
        databaseType = getDatabaseType();
        encryptRule = new EncryptRule(encryptRuleConfiguration);
<<<<<<< HEAD
        parseEngine = new EncryptSQLParseEntry(databaseType.name(), encryptRule, createEncryptTableMetaData());
        shardingProperties = new ShardingProperties(null == props ? new Properties() : props);
=======
        parseEngine = new EncryptSQLParseEntry(databaseType, encryptRule, createEncryptTableMetaData());
>>>>>>> d3c547b9
    }
    
    @SneakyThrows
    private ShardingTableMetaData createEncryptTableMetaData() {
        Map<String, TableMetaData> tables = new LinkedHashMap<>();
        try (Connection connection = dataSource.getConnection()) {
            for (String each : encryptRule.getEncryptTableNames()) {
                if (isTableExist(connection, each)) {
                    tables.put(each, new TableMetaData(getColumnMetaDataList(connection, each)));
                }
            }
        }
        return new ShardingTableMetaData(tables);
    }
    
    private boolean isTableExist(final Connection connection, final String tableName) throws SQLException {
        try (ResultSet resultSet = connection.getMetaData().getTables(connection.getCatalog(), null, tableName, null)) {
            return resultSet.next();
        }
    }
    
    private List<ColumnMetaData> getColumnMetaDataList(final Connection connection, final String tableName) throws SQLException {
        List<ColumnMetaData> result = new LinkedList<>();
        Collection<String> primaryKeys = getPrimaryKeys(connection, tableName);
        try (ResultSet resultSet = connection.getMetaData().getColumns(connection.getCatalog(), null, tableName, "%")) {
            while (resultSet.next()) {
                String columnName = resultSet.getString("COLUMN_NAME");
                String columnType = resultSet.getString("TYPE_NAME");
                result.add(new ColumnMetaData(columnName, columnType, primaryKeys.contains(columnName)));
            }
        }
        return result;
    }
    
    private Collection<String> getPrimaryKeys(final Connection connection, final String tableName) throws SQLException {
        Collection<String> result = new HashSet<>();
        try (ResultSet resultSet = connection.getMetaData().getPrimaryKeys(connection.getCatalog(), null, tableName)) {
            while (resultSet.next()) {
                result.add(resultSet.getString("COLUMN_NAME"));
            }
        }
        return result;
    }
    
    private DbType getDatabaseType() throws SQLException {
        try (Connection connection = dataSource.getConnection()) {
            return DatabaseTypes.getActualDatabaseTypeByProductName(connection.getMetaData().getDatabaseProductName());
        }
    }

    @Override
    @SneakyThrows
    public EncryptConnection getConnection() {
        return new EncryptConnection(databaseType, dataSource.getConnection(), encryptRule, parseEngine,shardingProperties);
    }
    
    @Override
    @SneakyThrows
    public Connection getConnection(final String username, final String password) {
        return getConnection();
    }
    
    @Override
    public Logger getParentLogger() {
        return Logger.getLogger(Logger.GLOBAL_LOGGER_NAME);
    }
    
    @Override
    public void close() {
        try {
            Method method = dataSource.getClass().getDeclaredMethod("close");
            method.setAccessible(true);
            method.invoke(dataSource);
        } catch (final ReflectiveOperationException ignored) {
        }
    }
}<|MERGE_RESOLUTION|>--- conflicted
+++ resolved
@@ -21,11 +21,7 @@
 import lombok.Setter;
 import lombok.SneakyThrows;
 import org.apache.shardingsphere.api.config.encryptor.EncryptRuleConfiguration;
-<<<<<<< HEAD
-import org.apache.shardingsphere.core.constant.DatabaseType;
 import org.apache.shardingsphere.core.constant.properties.ShardingProperties;
-=======
->>>>>>> d3c547b9
 import org.apache.shardingsphere.core.metadata.table.ColumnMetaData;
 import org.apache.shardingsphere.core.metadata.table.ShardingTableMetaData;
 import org.apache.shardingsphere.core.metadata.table.TableMetaData;
@@ -62,7 +58,7 @@
     private final EncryptSQLParseEntry parseEngine;
 
     private final ShardingProperties shardingProperties;
-    
+
     @Setter
     private PrintWriter logWriter = new PrintWriter(System.out);
 
@@ -71,12 +67,8 @@
         this.dataSource = dataSource;
         databaseType = getDatabaseType();
         encryptRule = new EncryptRule(encryptRuleConfiguration);
-<<<<<<< HEAD
-        parseEngine = new EncryptSQLParseEntry(databaseType.name(), encryptRule, createEncryptTableMetaData());
         shardingProperties = new ShardingProperties(null == props ? new Properties() : props);
-=======
         parseEngine = new EncryptSQLParseEntry(databaseType, encryptRule, createEncryptTableMetaData());
->>>>>>> d3c547b9
     }
     
     @SneakyThrows
